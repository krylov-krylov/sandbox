import { defaultConfig } from "../config/defaultConfig";
import {Address, Cell, Message, Transaction, ContractProvider, Contract, Sender, toNano, loadMessage, ShardAccount, TupleItem} from "ton-core";
import {Executor} from "../executor/Executor";
import {BlockchainStorage, LocalBlockchainStorage} from "./BlockchainStorage";
import { extractEvents, Event } from "../event/Event";
import { BlockchainContractProvider } from "./BlockchainContractProvider";
import { BlockchainSender } from "./BlockchainSender";
import { testKey } from "../utils/testKey";
import { TreasuryContract } from "../treasury/Treasury";
import { GetMethodParams, LogsVerbosity, MessageParams, SmartContract, Verbosity } from "./SmartContract";
import { AsyncLock } from "../utils/AsyncLock";
import { internal } from "../utils/message";

const LT_ALIGN = 1000000n

export type BlockchainTransaction = Transaction & {
    blockchainLogs: string,
    vmLogs: string,
    debugLogs: string,
    events: Event[],
    parent?: BlockchainTransaction,
    children: BlockchainTransaction[],
}

export type SendMessageResult = {
    transactions: BlockchainTransaction[],
    events: Event[],
}

export type SandboxContract<F> = {
    [P in keyof F]: P extends `get${string}`
        ? (F[P] extends (x: ContractProvider, ...args: infer P) => infer R ? (...args: P) => R : never)
        : (P extends `send${string}`
            ? (F[P] extends (x: ContractProvider, ...args: infer P) => infer R ? (...args: P) => Promise<SendMessageResult & {
                result: R extends Promise<infer PR> ? PR : R
            }> : never)
            : F[P]);
}

export type PendingMessage = Message & {
    parentTransaction?: BlockchainTransaction,
}
export type TreasuryParams = Partial<{
    workchain: number,
    predeploy: boolean,
    balance: bigint,
    resetBalanceIfZero: boolean,
}>

const TREASURY_INIT_BALANCE_TONS = 1_000_000

export class Blockchain {
<<<<<<< HEAD
    storage: BlockchainStorage
    private networkConfig: Cell
    #lt = 0n;
    readonly executor: Executor
    readonly messageQueue: PendingMessage[] = []
    #verbosity: LogsVerbosity = {
        print: true,
=======
    protected storage: BlockchainStorage
    protected networkConfig: Cell
    protected currentLt = 0n;
    protected messageQueue: Message[] = []
    protected logsVerbosity: LogsVerbosity = {
>>>>>>> 8afa1b9e
        blockchainLogs: false,
        vmLogs: 'none',
        debugLogs: true,
    }
<<<<<<< HEAD
    #lock = new AsyncLock()
    #contractFetches = new Map<string, Promise<SmartContract>>()
    protected globalLibs?: Cell
=======
    protected lock = new AsyncLock()
    protected contractFetches = new Map<string, Promise<SmartContract>>()

    readonly executor: Executor
>>>>>>> 8afa1b9e

    get lt() {
        return this.currentLt
    }

    protected constructor(opts: { executor: Executor, config?: Cell, storage: BlockchainStorage }) {
        this.networkConfig = opts.config ?? Cell.fromBase64(defaultConfig)
        this.executor = opts.executor
        this.storage = opts.storage
    }

    get config(): Cell {
        return this.networkConfig
    }

    async sendMessage(message: Message | Cell, params?: MessageParams): Promise<SendMessageResult> {
        await this.pushMessage(message)
        return await this.runQueue(params)
    }

    async runGetMethod(address: Address, method: number | string, stack: TupleItem[] = [], params?: GetMethodParams) {
        return (await this.getContract(address)).get(method, stack, params)
    }

    protected async pushMessage(message: Message | Cell) {
        const msg = message instanceof Cell ? loadMessage(message.beginParse()) : message
        if (msg.info.type === 'external-out') {
            throw new Error('Cannot send external out message')
        }
        await this.lock.with(async () => {
            this.messageQueue.push(msg)
        })
    }

<<<<<<< HEAD
    private async runQueue(params?: MessageParams): Promise<SendMessageResult>  {
        const txes = await this.processQueue(params)
=======
    protected async runQueue(): Promise<SendMessageResult>  {
        const txes = await this.processQueue()
>>>>>>> 8afa1b9e
        return {
            transactions: txes,
            events: txes.map(tx => tx.events).flat(),
        }
    }

<<<<<<< HEAD
    private async processQueue(params?: MessageParams) {
        return await this.#lock.with(async () => {
            const result: BlockchainTransaction[] = []
=======
    protected async processQueue() {
        return await this.lock.with(async () => {
            let result: Transaction[] = []
>>>>>>> 8afa1b9e

            while (this.messageQueue.length > 0) {
                const message = this.messageQueue.shift()!

                if (message.info.type === 'external-out') {
                    continue
                }

<<<<<<< HEAD
                this.#lt += LT_ALIGN
                const smcTx = await (await this.getContract(message.info.dest)).receiveMessage(message, params)
                const transaction: BlockchainTransaction = {
                    ...smcTx,
                    events: extractEvents(smcTx),
                    parent: message.parentTransaction,
                    children: [],
                }
                transaction.parent?.children.push(transaction)
=======
                this.currentLt += LT_ALIGN
                let transaction = await (await this.getContract(message.info.dest)).receiveMessage(message)
>>>>>>> 8afa1b9e

                result.push(transaction)

                for (let message of transaction.outMessages.values()) {
                    this.messageQueue.push({
                        ...message,
                        parentTransaction: transaction,
                    })

                    if (message.info.type === 'internal') {
                        this.startFetchingContract(message.info.dest)
                    }
                }
            }

            return result
        })
    }

    provider(address: Address, init?: { code: Cell, data: Cell }): ContractProvider {
        return new BlockchainContractProvider({
            getContract: (addr) => this.getContract(addr),
            pushMessage: (msg) => this.pushMessage(msg),
        }, address, init)
    }

    sender(address: Address): Sender {
        return new BlockchainSender({
            pushMessage: (msg) => this.pushMessage(msg),
        }, address)
    }

    async treasury(seed: string, params?: TreasuryParams) {
        const key = testKey(seed)
        const treasury = TreasuryContract.create(params?.workchain ?? 0, key)
        const wallet = this.openContract(treasury)

        const contract = await this.getContract(treasury.address)
        if ((params?.predeploy ?? true) && (contract.accountState === undefined || contract.accountState.type === 'uninit')) {
            await this.sendMessage(internal({
                from: new Address(0, Buffer.alloc(32)),
                to: wallet.address,
                value: toNano(1),
                stateInit: wallet.init,
            }))
            contract.balance = params?.balance ?? toNano(TREASURY_INIT_BALANCE_TONS)
        } else if ((params?.resetBalanceIfZero ?? true) && contract.balance === 0n) {
            contract.balance = params?.balance ?? toNano(TREASURY_INIT_BALANCE_TONS)
        }

        return wallet
    }

    openContract<T extends Contract>(contract: T) {
        let address: Address;
        let init: { code: Cell, data: Cell } | undefined = undefined;

        if (!Address.isAddress(contract.address)) {
            throw Error('Invalid address');
        }
        address = contract.address;
        if (contract.init) {
            if (!(contract.init.code instanceof Cell)) {
                throw Error('Invalid init.code');
            }
            if (!(contract.init.data instanceof Cell)) {
                throw Error('Invalid init.data');
            }
            init = contract.init;
        }

        const provider = this.provider(address, init)
        const blkch = this

        return new Proxy<any>(contract as any, {
            get(target, prop) {
                const value = target[prop]
                if (typeof prop === 'string' && typeof value === 'function') {
                    if (prop.startsWith('get')) {
                        return (...args: any[]) => value.apply(target, [provider, ...args])
                    } else if (prop.startsWith('send')) {
                        return async (...args: any[]) => {
                            const ret = value.apply(target, [provider, ...args])
                            if (ret instanceof Promise) {
                                const r = await ret
                                return {
                                    ...await blkch.runQueue(),
                                    result: r,
                                }
                            } else {
                                return {
                                    ...await blkch.runQueue(),
                                    result: ret,
                                }
                            }
                        }
                    }
                }
                return value
            }
        }) as SandboxContract<T>;
    }

    protected startFetchingContract(address: Address) {
        const addrString = address.toRawString()
        let promise = this.contractFetches.get(addrString)
        if (promise !== undefined) {
            return promise
        }
        promise = this.storage.getContract(this, address)
        this.contractFetches.set(addrString, promise)
        return promise
    }

    async getContract(address: Address) {
        const contract = await this.startFetchingContract(address)
        this.contractFetches.delete(address.toRawString())
        return contract
    }

    get verbosity() {
        return this.logsVerbosity
    }

    set verbosity(value: LogsVerbosity) {
        this.logsVerbosity = value
    }

    async setVerbosityForAddress(address: Address, verbosity: Partial<LogsVerbosity> | Verbosity | undefined) {
        const contract = await this.getContract(address)
        contract.setVerbosity(verbosity)
    }

    setConfig(config: Cell) {
        this.networkConfig = config
    }

    async setShardAccount(address: Address, account: ShardAccount) {
        const contract = await this.getContract(address)
        contract.account = account
    }

    get libs() {
        return this.globalLibs
    }

    set libs(value: Cell | undefined) {
        this.globalLibs = value
    }

    static async create(opts?: { config?: Cell, storage?: BlockchainStorage }) {
        return new Blockchain({
            executor: await Executor.create(),
            storage: opts?.storage ?? new LocalBlockchainStorage(),
            ...opts
        })
    }
}<|MERGE_RESOLUTION|>--- conflicted
+++ resolved
@@ -40,6 +40,7 @@
 export type PendingMessage = Message & {
     parentTransaction?: BlockchainTransaction,
 }
+
 export type TreasuryParams = Partial<{
     workchain: number,
     predeploy: boolean,
@@ -50,35 +51,21 @@
 const TREASURY_INIT_BALANCE_TONS = 1_000_000
 
 export class Blockchain {
-<<<<<<< HEAD
-    storage: BlockchainStorage
-    private networkConfig: Cell
-    #lt = 0n;
-    readonly executor: Executor
-    readonly messageQueue: PendingMessage[] = []
-    #verbosity: LogsVerbosity = {
-        print: true,
-=======
     protected storage: BlockchainStorage
     protected networkConfig: Cell
     protected currentLt = 0n;
-    protected messageQueue: Message[] = []
+    protected messageQueue: PendingMessage[] = []
     protected logsVerbosity: LogsVerbosity = {
->>>>>>> 8afa1b9e
+        print: true,
         blockchainLogs: false,
         vmLogs: 'none',
         debugLogs: true,
     }
-<<<<<<< HEAD
-    #lock = new AsyncLock()
-    #contractFetches = new Map<string, Promise<SmartContract>>()
     protected globalLibs?: Cell
-=======
     protected lock = new AsyncLock()
     protected contractFetches = new Map<string, Promise<SmartContract>>()
 
     readonly executor: Executor
->>>>>>> 8afa1b9e
 
     get lt() {
         return this.currentLt
@@ -113,28 +100,17 @@
         })
     }
 
-<<<<<<< HEAD
-    private async runQueue(params?: MessageParams): Promise<SendMessageResult>  {
+    protected async runQueue(params?: MessageParams): Promise<SendMessageResult>  {
         const txes = await this.processQueue(params)
-=======
-    protected async runQueue(): Promise<SendMessageResult>  {
-        const txes = await this.processQueue()
->>>>>>> 8afa1b9e
         return {
             transactions: txes,
             events: txes.map(tx => tx.events).flat(),
         }
     }
 
-<<<<<<< HEAD
-    private async processQueue(params?: MessageParams) {
-        return await this.#lock.with(async () => {
+    protected async processQueue(params?: MessageParams) {
+        return await this.lock.with(async () => {
             const result: BlockchainTransaction[] = []
-=======
-    protected async processQueue() {
-        return await this.lock.with(async () => {
-            let result: Transaction[] = []
->>>>>>> 8afa1b9e
 
             while (this.messageQueue.length > 0) {
                 const message = this.messageQueue.shift()!
@@ -143,8 +119,7 @@
                     continue
                 }
 
-<<<<<<< HEAD
-                this.#lt += LT_ALIGN
+                this.currentLt += LT_ALIGN
                 const smcTx = await (await this.getContract(message.info.dest)).receiveMessage(message, params)
                 const transaction: BlockchainTransaction = {
                     ...smcTx,
@@ -153,10 +128,6 @@
                     children: [],
                 }
                 transaction.parent?.children.push(transaction)
-=======
-                this.currentLt += LT_ALIGN
-                let transaction = await (await this.getContract(message.info.dest)).receiveMessage(message)
->>>>>>> 8afa1b9e
 
                 result.push(transaction)
 
